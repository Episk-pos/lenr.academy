<<<<<<< HEAD
import { useState, useEffect, useMemo, useCallback, useRef } from 'react'
=======
import { useState, useEffect, useMemo } from 'react'
>>>>>>> 21be3741
import { Download, Info, Loader2, Eye, EyeOff, Radiation } from 'lucide-react'
import { useSearchParams, Link } from 'react-router-dom'
import type { FusionReaction, QueryFilter, Nuclide, Element, AtomicRadiiData } from '../types'
import { useDatabase } from '../contexts/DatabaseContext'
import { queryFusion, getAllElements, getElementBySymbol, getNuclideBySymbol, getAtomicRadii, getFusionSqlPreview } from '../services/queryService'
import { normalizeElementSymbol } from '../utils/formatUtils'
import PeriodicTableSelector from '../components/PeriodicTableSelector'
import ElementDetailsCard from '../components/ElementDetailsCard'
import NuclideDetailsCard from '../components/NuclideDetailsCard'
import DatabaseLoadingCard from '../components/DatabaseLoadingCard'
import DatabaseErrorCard from '../components/DatabaseErrorCard'
import { VirtualizedList } from '../components/VirtualizedList'

// Default values
const DEFAULT_ELEMENT1 = ['H']
const DEFAULT_ELEMENT2 = ['C', 'O']
const DEFAULT_OUTPUT_ELEMENT: string[] = []
const DEFAULT_NEUTRINO_TYPES = ['none', 'left', 'right']
const DEFAULT_LIMIT = 100
const SMALL_RESULT_THRESHOLD = 12
const SCROLLBAR_COMPENSATION = 16

export default function FusionQuery() {
  const { db, isLoading: dbLoading, error: dbError, downloadProgress } = useDatabase()
  const [searchParams, setSearchParams] = useSearchParams()
  const [elements, setElements] = useState<Element[]>([])
  const [isInitialized, setIsInitialized] = useState(false)

  // Helper to check if any URL parameters exist
  const hasAnyUrlParams = () => searchParams.toString().length > 0

  // Parse URL parameters or use defaults (only if no params exist)
  const getInitialElement1 = () => {
    const param = searchParams.get('e1')
    if (param) return param.split(',')
    return hasAnyUrlParams() ? [] : DEFAULT_ELEMENT1
  }

  const getInitialElement2 = () => {
    const param = searchParams.get('e2')
    if (param) return param.split(',')
    return hasAnyUrlParams() ? [] : DEFAULT_ELEMENT2
  }

  const getInitialOutputElement = () => {
    const param = searchParams.get('e')
    if (param) return param.split(',')
    return hasAnyUrlParams() ? [] : DEFAULT_OUTPUT_ELEMENT
  }

  const getInitialMinMeV = () => {
    const param = searchParams.get('minMeV')
    return param ? parseFloat(param) : undefined
  }

  const getInitialMaxMeV = () => {
    const param = searchParams.get('maxMeV')
    return param ? parseFloat(param) : undefined
  }

  const getInitialNeutrinoTypes = () => {
    const param = searchParams.get('neutrino')
    return param ? param.split(',') : DEFAULT_NEUTRINO_TYPES
  }

  const getInitialLimit = () => {
    const param = searchParams.get('limit')
    return param ? parseInt(param) : DEFAULT_LIMIT
  }

  const [filter, setFilter] = useState<QueryFilter>({
    elements: [],
    minMeV: getInitialMinMeV(),
    maxMeV: getInitialMaxMeV(),
    neutrinoTypes: getInitialNeutrinoTypes() as any[],
    limit: getInitialLimit(),
    orderBy: 'MeV',
    orderDirection: 'desc'
  })

  const [results, setResults] = useState<FusionReaction[]>([])
  const [nuclides, setNuclides] = useState<Nuclide[]>([])
  const [resultElements, setResultElements] = useState<Element[]>([])
  const [radioactiveNuclides, setRadioactiveNuclides] = useState<Set<string>>(new Set())
  const [showResults, setShowResults] = useState(false)
  const [selectedElement1, setSelectedElement1] = useState<string[]>(getInitialElement1())
  const [selectedElement2, setSelectedElement2] = useState<string[]>(getInitialElement2())
  const [selectedOutputElement, setSelectedOutputElement] = useState<string[]>(getInitialOutputElement())
  const [isQuerying, setIsQuerying] = useState(false)
  const [executionTime, setExecutionTime] = useState(0)
  const [totalCount, setTotalCount] = useState(0)
  const [showBosonFermion, setShowBosonFermion] = useState(() => {
    const saved = localStorage.getItem('showBosonFermion')
    if (saved !== null) return JSON.parse(saved)
    // Default to show (on) for desktop (≥768px), hide (off) for mobile
    return window.innerWidth >= 768
  })

  const tableContainerRef = useRef<HTMLDivElement | null>(null)
  const [fusionViewportHeight, setFusionViewportHeight] = useState<number | null>(null)

  const updateFusionViewportHeight = useCallback(() => {
    if (!tableContainerRef.current) return
    const rect = tableContainerRef.current.getBoundingClientRect()
    const padding = 120
    const available = Math.max(220, window.innerHeight - rect.top - padding)
    setFusionViewportHeight(available)
  }, [])

  useEffect(() => {
    updateFusionViewportHeight()
  }, [updateFusionViewportHeight, results.length, showBosonFermion])

  useEffect(() => {
    window.addEventListener('resize', updateFusionViewportHeight)
    return () => window.removeEventListener('resize', updateFusionViewportHeight)
  }, [updateFusionViewportHeight])

  const fusionColumnTemplate = useMemo(() => {
    if (showBosonFermion) {
      return 'minmax(160px, 1fr) minmax(160px, 1fr) minmax(160px, 1fr) minmax(120px, 1fr) minmax(120px, 1fr) repeat(6, minmax(120px, 0.9fr))'
    }
    return 'minmax(180px, 1fr) minmax(180px, 1fr) minmax(180px, 1fr) minmax(140px, 0.8fr) minmax(140px, 0.8fr)'
  }, [showBosonFermion])

  const fusionMinWidth = useMemo(() => (showBosonFermion ? 1500 : 900), [showBosonFermion])

  const fusionEstimatedRowHeight = useMemo(() => (showBosonFermion ? 96 : 82), [showBosonFermion])
  const fusionCompactRowHeight = useMemo(() => (showBosonFermion ? 76 : 68), [showBosonFermion])
  const fusionBaseListHeight = useMemo(() => {
    if (results.length === 0) {
      return 160
    }
    if (results.length <= SMALL_RESULT_THRESHOLD) {
      return results.length * fusionCompactRowHeight + 12
    }
    const preferred = results.length * fusionEstimatedRowHeight
    const min = Math.max(fusionEstimatedRowHeight * Math.min(results.length, 4), 260)
    const max = 640
    return Math.min(max, Math.max(min, preferred))
  }, [fusionCompactRowHeight, fusionEstimatedRowHeight, results.length])

  const fusionListHeight = useMemo(() => {
    const minHeight = 220
    const base = Math.max(minHeight, fusionBaseListHeight)
    if (fusionViewportHeight == null) {
      return base
    }
    return Math.max(minHeight, Math.min(base, fusionViewportHeight))
  }, [fusionBaseListHeight, fusionViewportHeight])

  const fusionUsesScrollbar = fusionListHeight < fusionBaseListHeight
  const fusionHeaderPadding = !showBosonFermion && fusionUsesScrollbar ? SCROLLBAR_COMPENSATION : 0
  const [highlightedNuclide, setHighlightedNuclide] = useState<string | null>(null)
  const [pinnedNuclide, setPinnedNuclide] = useState(false)
  const [highlightedElement, setHighlightedElement] = useState<string | null>(null)
  const [pinnedElement, setPinnedElement] = useState(false)
  const [selectedElementDetails, setSelectedElementDetails] = useState<Element | null>(null)
  const [selectedNuclideDetails, setSelectedNuclideDetails] = useState<Nuclide | null>(null)
  const [selectedElementRadii, setSelectedElementRadii] = useState<AtomicRadiiData | null>(null)
  const [hasInitializedFromUrl, setHasInitializedFromUrl] = useState(false)

  const queryFilter = useMemo<QueryFilter>(() => {
    const filterWithSelections: QueryFilter = {
      ...filter,
      element1List: selectedElement1.length > 0 ? selectedElement1 : undefined,
      element2List: selectedElement2.length > 0 ? selectedElement2 : undefined,
      outputElementList: selectedOutputElement.length > 0 ? selectedOutputElement : undefined
    }
    return filterWithSelections
  }, [filter, selectedElement1, selectedElement2, selectedOutputElement])

  const sqlPreview = useMemo(() => getFusionSqlPreview(queryFilter), [queryFilter])

  // Load elements when database is ready
  useEffect(() => {
    if (db) {
      const allElements = getAllElements(db)
      setElements(allElements)
      setIsInitialized(true)
    }
  }, [db])

  // Initialize pinned state from URL params (after results are loaded)
  // This effect should ONLY run once when results first load, not on every URL change
  useEffect(() => {
    if (!showResults || !isInitialized || hasInitializedFromUrl) return

    const pinE = searchParams.get('pinE')
    const pinN = searchParams.get('pinN')

    // Only initialize if we have URL params and nothing is currently pinned
    // This prevents re-pinning on every results change
    if (pinN && !pinnedNuclide && nuclides.some(nuc => `${nuc.E}-${nuc.A}` === pinN)) {
      // Pinning nuclide from URL - also pin its parent element
      const [elementSymbol] = pinN.split('-')
      setHighlightedNuclide(pinN)
      setPinnedNuclide(true)
      setHighlightedElement(normalizeElementSymbol(elementSymbol))
      setPinnedElement(true)
      setHasInitializedFromUrl(true)
    } else if (pinE && !pinnedElement && resultElements.some(el => el.E === pinE)) {
      // Only pin element if no nuclide is being pinned
      setHighlightedElement(pinE)
      setPinnedElement(true)
      setHasInitializedFromUrl(true)
    } else if (!pinE && !pinN) {
      // No URL params to initialize from
      setHasInitializedFromUrl(true)
    }
  }, [showResults, isInitialized, resultElements, nuclides, hasInitializedFromUrl, searchParams, pinnedElement, pinnedNuclide])

  // Save B/F toggle to localStorage
  useEffect(() => {
    localStorage.setItem('showBosonFermion', JSON.stringify(showBosonFermion))
  }, [showBosonFermion])

  // Fetch element or nuclide details when pinned
  useEffect(() => {
    if (!db) {
      setSelectedElementDetails(null)
      setSelectedNuclideDetails(null)
      setSelectedElementRadii(null)
      return
    }

    // Fetch element details if pinned
    if (pinnedElement && highlightedElement) {
      const elementDetails = getElementBySymbol(db, highlightedElement)
      setSelectedElementDetails(elementDetails)
      // Fetch atomic radii for the element
      if (elementDetails) {
        const radiiData = getAtomicRadii(db, elementDetails.Z)
        setSelectedElementRadii(radiiData)
      } else {
        setSelectedElementRadii(null)
      }
    } else {
      setSelectedElementDetails(null)
      setSelectedElementRadii(null)
    }

    // Fetch nuclide details if pinned
    if (pinnedNuclide && highlightedNuclide) {
      const [elementSymbol, massStr] = highlightedNuclide.split('-')
      const massNumber = parseInt(massStr)
      const nuclideDetails = getNuclideBySymbol(db, elementSymbol, massNumber)
      setSelectedNuclideDetails(nuclideDetails)
    } else {
      setSelectedNuclideDetails(null)
    }
  }, [db, pinnedElement, highlightedElement, pinnedNuclide, highlightedNuclide])

  // Update URL when filters or pinned state changes
  useEffect(() => {
    if (!isInitialized) return

    const params = new URLSearchParams()

    // Only add parameters if they differ from defaults
    if (selectedElement1.length > 0 && JSON.stringify(selectedElement1) !== JSON.stringify(DEFAULT_ELEMENT1)) {
      params.set('e1', selectedElement1.join(','))
    } else if (selectedElement1.length > 0) {
      // Include default to distinguish from "any"
      params.set('e1', selectedElement1.join(','))
    }

    if (selectedElement2.length > 0 && JSON.stringify(selectedElement2) !== JSON.stringify(DEFAULT_ELEMENT2)) {
      params.set('e2', selectedElement2.join(','))
    } else if (selectedElement2.length > 0) {
      // Include default to distinguish from "any"
      params.set('e2', selectedElement2.join(','))
    }

    if (selectedOutputElement.length > 0) {
      params.set('e', selectedOutputElement.join(','))
    }

    if (filter.minMeV !== undefined) {
      params.set('minMeV', filter.minMeV.toString())
    }

    if (filter.maxMeV !== undefined) {
      params.set('maxMeV', filter.maxMeV.toString())
    }

    if (JSON.stringify(filter.neutrinoTypes) !== JSON.stringify(DEFAULT_NEUTRINO_TYPES)) {
      params.set('neutrino', filter.neutrinoTypes?.join(',') || '')
    }

    if (filter.limit !== DEFAULT_LIMIT) {
      params.set('limit', filter.limit?.toString() || DEFAULT_LIMIT.toString())
    }

    // Add pinned element/nuclide state
    if (pinnedElement && highlightedElement) {
      params.set('pinE', highlightedElement)
    } else if (!showResults) {
      // Preserve existing pinE parameter during initial load until pinning logic runs
      const existingPinE = searchParams.get('pinE')
      if (existingPinE) {
        params.set('pinE', existingPinE)
      }
    }

    if (pinnedNuclide && highlightedNuclide) {
      params.set('pinN', highlightedNuclide)
    } else if (!showResults) {
      // Preserve existing pinN parameter during initial load until pinning logic runs
      const existingPinN = searchParams.get('pinN')
      if (existingPinN) {
        params.set('pinN', existingPinN)
      }
    }

    setSearchParams(params, { replace: true })
  }, [selectedElement1, selectedElement2, selectedOutputElement, filter.minMeV, filter.maxMeV, filter.neutrinoTypes, filter.limit, pinnedElement, highlightedElement, pinnedNuclide, highlightedNuclide, isInitialized, showResults, searchParams])

  // Auto-execute query when filters change
  useEffect(() => {
    if (db) {
      handleQuery()
    }
  }, [db, queryFilter])

  const handleQuery = () => {
    if (!db) return

    setIsQuerying(true)

    try {
      const result = queryFusion(db, queryFilter)

      setResults(result.reactions)
      setNuclides(result.nuclides)
      setResultElements(result.elements)
      setRadioactiveNuclides(result.radioactiveNuclides)
      setExecutionTime(result.executionTime)
      setTotalCount(result.totalCount)
      setShowResults(true)
    } catch (error) {
      console.error('Query failed:', error)
      alert(`Query failed: ${error instanceof Error ? error.message : 'Unknown error'}`)
    } finally {
      setIsQuerying(false)
    }
  }

  const exportToCSV = () => {
    if (results.length === 0) return

    const headers = ['E1', 'Z1', 'A1', 'E2', 'Z2', 'A2', 'E', 'Z', 'A', 'MeV', 'neutrino', 'nBorF1', 'aBorF1', 'nBorF2', 'aBorF2', 'nBorF', 'aBorF']
    const csvContent = [
      headers.join(','),
      ...results.map(r => [
        r.E1, r.Z1, r.A1, r.E2, r.Z2, r.A2, r.E, r.Z, r.A, r.MeV, r.neutrino, r.nBorF1, r.aBorF1, r.nBorF2, r.aBorF2, r.nBorF, r.aBorF
      ].join(','))
    ].join('\n')

    const blob = new Blob([csvContent], { type: 'text/csv' })
    const url = window.URL.createObjectURL(blob)
    const a = document.createElement('a')
    a.href = url
    a.download = `fusion_reactions_${Date.now()}.csv`
    a.click()
  }

  // Helper function to check if a reaction contains a specific nuclide
  const reactionContainsNuclide = (reaction: FusionReaction, nuclide: string) => {
    const [element, mass] = nuclide.split('-')
    const A = parseInt(mass)
    return (
      (reaction.E1 === element && reaction.A1 === A) ||
      (reaction.E2 === element && reaction.A2 === A) ||
      (reaction.E === element && reaction.A === A)
    )
  }

  // Helper function to check if a reaction contains a specific element
  const reactionContainsElement = (reaction: FusionReaction, element: string) => {
    // Normalize both the reaction element symbols and the search element to handle D/T → H mapping
    const normalizedElement = normalizeElementSymbol(element)
    return (
      normalizeElementSymbol(reaction.E1) === normalizedElement ||
      normalizeElementSymbol(reaction.E2) === normalizedElement ||
      normalizeElementSymbol(reaction.E) === normalizedElement
    )
  }

  if (dbLoading) {
    return <DatabaseLoadingCard downloadProgress={downloadProgress} />
  }

  if (dbError) {
    return <DatabaseErrorCard error={dbError} />
  }

  return (
    <div className="max-w-7xl mx-auto">
      <div className="mb-6">
        <h1 className="text-3xl font-bold text-gray-900 dark:text-white mb-2">Fusion Reactions</h1>
        <p className="text-gray-600 dark:text-gray-400">Query exothermic fusion reactions where two nuclei combine to form a heavier nucleus</p>
      </div>

      {/* Query Builder */}
      <div className="card p-6 mb-6">
        <h2 className="text-xl font-semibold text-gray-900 dark:text-white mb-4">Query Parameters</h2>

        <div className="grid md:grid-cols-3 gap-6">
          {/* Input Element 1 Selection (E1) */}
          <PeriodicTableSelector
            label="Input Element 1 (E1)"
            availableElements={elements}
            selectedElements={selectedElement1}
            onSelectionChange={setSelectedElement1}
          />

          {/* Input Element 2 Selection (E2) */}
          <PeriodicTableSelector
            label="Input Element 2 (E2)"
            availableElements={elements}
            selectedElements={selectedElement2}
            onSelectionChange={setSelectedElement2}
            align="center"
          />

          {/* Output Element Selection (E) */}
          <PeriodicTableSelector
            label="Output Element (E)"
            availableElements={elements}
            selectedElements={selectedOutputElement}
            onSelectionChange={setSelectedOutputElement}
            align="right"
          />

          {/* MeV Range */}
          <div>
            <label className="block text-sm font-medium text-gray-700 dark:text-gray-300 mb-2">
              Energy Range (MeV)
            </label>
            <div className="flex gap-2">
              <input
                type="number"
                placeholder="Min"
                className="input flex-1"
                value={filter.minMeV || ''}
                onChange={(e) => setFilter({...filter, minMeV: e.target.value ? parseFloat(e.target.value) : undefined})}
              />
              <input
                type="number"
                placeholder="Max"
                className="input flex-1"
                value={filter.maxMeV || ''}
                onChange={(e) => setFilter({...filter, maxMeV: e.target.value ? parseFloat(e.target.value) : undefined})}
              />
            </div>
          </div>

          {/* Neutrino Type */}
          <div>
            <label className="block text-sm font-medium text-gray-700 dark:text-gray-300 mb-2">
              Neutrino Involvement
            </label>
            <div className="space-y-2">
              {['none', 'left', 'right'].map(type => (
                <label key={type} className="flex items-center">
                  <input
                    type="checkbox"
                    checked={filter.neutrinoTypes?.includes(type as any)}
                    onChange={(e) => {
                      const types = filter.neutrinoTypes || []
                      if (e.target.checked) {
                        setFilter({...filter, neutrinoTypes: [...types, type as any]})
                      } else {
                        setFilter({...filter, neutrinoTypes: types.filter(t => t !== type)})
                      }
                    }}
                    className="mr-2"
                  />
                  <span className="text-sm capitalize">{type}</span>
                </label>
              ))}
            </div>
          </div>

          {/* Result Limit */}
          <div>
            <label className="block text-sm font-medium text-gray-700 dark:text-gray-300 mb-2">
              Result Limit
            </label>
            <input
              type="number"
              className="input"
              value={filter.limit || 100}
              onChange={(e) => setFilter({...filter, limit: parseInt(e.target.value) || 100})}
              max={1000}
            />
            <p className="text-xs text-gray-500 dark:text-gray-400 mt-1">Maximum 1000 rows</p>
          </div>
        </div>

        {/* Action Buttons */}
        <div className="flex gap-3 mt-6">
          <button
            onClick={() => {
              setFilter({
                elements: [],
                minMeV: undefined,
                maxMeV: undefined,
                neutrinoTypes: DEFAULT_NEUTRINO_TYPES as any[],
                limit: DEFAULT_LIMIT,
                orderBy: 'MeV',
                orderDirection: 'desc'
              })
              setSelectedElement1(DEFAULT_ELEMENT1)
              setSelectedElement2(DEFAULT_ELEMENT2)
              setSelectedOutputElement(DEFAULT_OUTPUT_ELEMENT)
            }}
            className="btn btn-secondary px-6 py-2"
          >
            Reset Filters
          </button>
          {isQuerying && (
            <div className="flex items-center gap-2 text-gray-600 dark:text-gray-400">
              <Loader2 className="w-4 h-4 animate-spin" />
              <span className="text-sm">Querying...</span>
            </div>
          )}
        </div>

        {/* SQL Preview */}
        <div className="mt-4 p-4 bg-gray-50 dark:bg-gray-800 rounded-md">
          <div className="flex items-center gap-2 mb-2">
            <Info className="w-4 h-4 text-gray-500 dark:text-gray-400" />
            <span className="text-sm font-medium text-gray-700 dark:text-gray-300">SQL Preview:</span>
          </div>
          <code className="text-xs text-gray-600 dark:text-gray-400 block font-mono whitespace-pre-wrap">
            {`${sqlPreview};`}
          </code>
        </div>
      </div>

      {/* Results */}
      {showResults && (
        <div className="space-y-6">
          {/* Results Table */}
          <div className="card p-6">
            <div className="flex justify-between items-center mb-4">
              <div>
                <h2 className="text-xl font-semibold text-gray-900 dark:text-white">
                  {results.length === totalCount
                    ? `Showing all ${totalCount.toLocaleString()} matching reactions`
                    : `Showing ${results.length.toLocaleString()} of ${totalCount.toLocaleString()} matching reactions`
                  }
                </h2>
                <p className="text-sm text-gray-500 dark:text-gray-400">
                  Query executed in {executionTime.toFixed(2)}ms
                  {results.length < totalCount && (
                    <span className="ml-2">• Increase limit to see more results</span>
                  )}
                </p>
              </div>
              <div className="flex gap-2">
                <button
                  onClick={() => setShowBosonFermion(!showBosonFermion)}
                  className="btn btn-secondary px-4 py-2 text-sm"
                  title={showBosonFermion ? 'Hide Boson/Fermion columns' : 'Show Boson/Fermion columns'}
                >
                  {showBosonFermion ? <EyeOff className="w-4 h-4 mr-2 inline" /> : <Eye className="w-4 h-4 mr-2 inline" />}
                  {showBosonFermion ? 'Hide' : 'Show'} B/F Types
                </button>
                <button
                  onClick={exportToCSV}
                  className="btn btn-secondary px-4 py-2 text-sm"
                  disabled={results.length === 0}
                >
                  <Download className="w-4 h-4 mr-2 inline" />
                  Export CSV
                </button>
              </div>
            </div>

            <div
              ref={tableContainerRef}
              className="table-container -mx-6 sm:mx-0"
              role="table"
              aria-label="Fusion reaction results"
            >
              <div className="min-w-full" style={{ minWidth: fusionMinWidth }}>
                <div
                  className="sticky top-0 z-10"
                  role="rowgroup"
                  style={{ paddingRight: fusionHeaderPadding }}
                >
                  <div
                    className="grid border-b border-gray-200 dark:border-gray-700 bg-gray-50 dark:bg-gray-800 text-sm font-semibold uppercase tracking-wide text-gray-600 dark:text-gray-300"
                    style={{ gridTemplateColumns: fusionColumnTemplate, borderLeft: 'none', borderRight: 'none' }}
                    role="row"
                  >
                    <div className="px-3 py-2 text-center bg-blue-50 dark:bg-blue-900/30 col-span-2" role="columnheader">
                      Inputs
                    </div>
                    <div className="px-3 py-2 text-center bg-green-50 dark:bg-green-900/30" role="columnheader">
                      Output
                    </div>
                    <div className="px-3 py-2 text-center" role="columnheader">Energy (MeV)</div>
                    <div className="px-3 py-2 text-center" role="columnheader">Neutrino</div>
                    {showBosonFermion && (
                      <>
                        <div className="px-3 py-2 text-center bg-purple-50 dark:bg-purple-900/30 col-span-2" role="columnheader">
                          Input 1 Type
                        </div>
                        <div className="px-3 py-2 text-center bg-purple-50 dark:bg-purple-900/30 col-span-2" role="columnheader">
                          Input 2 Type
                        </div>
                        <div className="px-3 py-2 text-center bg-amber-50 dark:bg-amber-900/30 col-span-2" role="columnheader">
                          Output Type
                        </div>
                      </>
                    )}
                  </div>
                  <div
                    className="grid border-b border-gray-200 dark:border-gray-700 bg-gray-100 dark:bg-gray-800/80 text-xs font-medium uppercase text-gray-500 dark:text-gray-400"
                    style={{ gridTemplateColumns: fusionColumnTemplate, borderLeft: 'none', borderRight: 'none' }}
                    role="row"
                  >
                    <div className="px-3 py-2 text-center bg-blue-50 dark:bg-blue-900/30" role="columnheader">Input 1</div>
                    <div className="px-3 py-2 text-center bg-blue-50 dark:bg-blue-900/30" role="columnheader">Input 2</div>
                    <div className="px-3 py-2 text-center bg-green-50 dark:bg-green-900/30" role="columnheader">Output</div>
                    <div className="px-3 py-2 text-center" role="presentation" aria-hidden="true">&nbsp;</div>
                    <div className="px-3 py-2 text-center" role="presentation" aria-hidden="true">&nbsp;</div>
                    {showBosonFermion && (
                      <>
                        <div className="px-3 py-2 text-center" role="columnheader">Nuclear</div>
                        <div className="px-3 py-2 text-center" role="columnheader">Atomic</div>
                        <div className="px-3 py-2 text-center" role="columnheader">Nuclear</div>
                        <div className="px-3 py-2 text-center" role="columnheader">Atomic</div>
                        <div className="px-3 py-2 text-center" role="columnheader">Nuclear</div>
                        <div className="px-3 py-2 text-center" role="columnheader">Atomic</div>
                      </>
                    )}
                  </div>
                </div>

                {results.length === 0 ? (
                  <div className="p-6 text-center text-sm text-gray-500 dark:text-gray-400">
                    Run a query to view fusion reactions.
                  </div>
                ) : (
                  <div style={{ paddingRight: fusionHeaderPadding }}>
                    <VirtualizedList
                      items={results}
                      estimatedRowHeight={fusionEstimatedRowHeight}
                      height={fusionListHeight}
                      overscanRowCount={6}
                      className="relative"
                    >
                      {(reaction) => {
                      const activeNuclide = pinnedNuclide ? highlightedNuclide : highlightedNuclide
                      const activeElement = pinnedElement ? highlightedElement : highlightedElement
                      const nuclideMatch = !activeNuclide || reactionContainsNuclide(reaction, activeNuclide)
                      const elementMatch = !activeElement || reactionContainsElement(reaction, activeElement)
                      const isDesaturated = (activeNuclide && !nuclideMatch) || (activeElement && !elementMatch)

                      const isE1Radioactive = radioactiveNuclides.has(`${reaction.Z1}-${reaction.A1}`)
                      const isE2Radioactive = radioactiveNuclides.has(`${reaction.Z2}-${reaction.A2}`)
                      const isOutputRadioactive = radioactiveNuclides.has(`${reaction.Z}-${reaction.A}`)

                      return (
                        <div
                          className={`grid border-b border-gray-200 dark:border-gray-700 transition-colors duration-150 ${
                            isDesaturated ? 'opacity-30 grayscale' : 'hover:bg-gray-50 dark:hover:bg-gray-800/60'
                          }`}
                          style={{ gridTemplateColumns: fusionColumnTemplate, borderLeft: 'none', borderRight: 'none' }}
                          role="row"
                        >
                          <div className="px-3 py-3 bg-blue-50 dark:bg-blue-900/20 text-center" role="cell">
                            <div className="flex items-center justify-center gap-1">
                              <Link
                                to={`/element-data?Z=${reaction.Z1}&A=${reaction.A1}`}
                                className="font-semibold text-base hover:underline text-blue-600 dark:text-blue-400"
                              >
                                {reaction.E1}-{reaction.A1}
                              </Link>
                              {isE1Radioactive && (
                                <span title="Radioactive">
                                  <Radiation className="w-3 h-3 text-amber-600 dark:text-amber-400" />
                                </span>
                              )}
                            </div>
                            <div className="text-xs text-gray-600 dark:text-gray-400">(Z={reaction.Z1})</div>
                          </div>
                          <div className="px-3 py-3 bg-blue-50 dark:bg-blue-900/20 text-center" role="cell">
                            <div className="flex items-center justify-center gap-1">
                              <Link
                                to={`/element-data?Z=${reaction.Z2}&A=${reaction.A2}`}
                                className="font-semibold text-base hover:underline text-blue-600 dark:text-blue-400"
                              >
                                {reaction.E2}-{reaction.A2}
                              </Link>
                              {isE2Radioactive && (
                                <span title="Radioactive">
                                  <Radiation className="w-3 h-3 text-amber-600 dark:text-amber-400" />
                                </span>
                              )}
                            </div>
                            <div className="text-xs text-gray-600 dark:text-gray-400">(Z={reaction.Z2})</div>
                          </div>
                          <div className="px-3 py-3 bg-green-50 dark:bg-green-900/20 text-center" role="cell">
                            <div className="flex items-center justify-center gap-1">
                              <Link
                                to={`/element-data?Z=${reaction.Z}&A=${reaction.A}`}
                                className="font-semibold text-base hover:underline text-green-600 dark:text-green-400"
                              >
                                {reaction.E}-{reaction.A}
                              </Link>
                              {isOutputRadioactive && (
                                <span title="Radioactive">
                                  <Radiation className="w-3 h-3 text-amber-600 dark:text-amber-400" />
                                </span>
                              )}
                            </div>
                            <div className="text-xs text-gray-600 dark:text-gray-400">(Z={reaction.Z})</div>
                          </div>
                          <div className="px-3 py-3 text-center" role="cell">
                            <span className="font-semibold text-green-600 dark:text-green-300">{reaction.MeV.toFixed(2)}</span>
                          </div>
                          <div className="px-3 py-3 text-center" role="cell">
                            <span
                              className={`px-2 py-1 rounded-full text-xs font-medium ${
                                reaction.neutrino === 'none'
                                  ? 'bg-gray-100 dark:bg-gray-700 text-gray-700 dark:text-gray-300'
                                  : reaction.neutrino === 'left'
                                  ? 'bg-blue-100 dark:bg-blue-900/30 text-blue-700 dark:text-blue-300'
                                  : 'bg-purple-100 dark:bg-purple-900/30 text-purple-700 dark:text-purple-300'
                              }`}
                            >
                              {reaction.neutrino === 'none' ? 'None' : reaction.neutrino === 'left' ? 'Left' : 'Right'}
                            </span>
                          </div>
                          {showBosonFermion && (
                            <>
                              <div className="px-3 py-3 text-center" role="cell">
                                <span
                                  className={`px-2 py-1 rounded-full text-xs font-medium ${
                                    reaction.nBorF1 === 'b'
                                      ? 'bg-blue-100 dark:bg-blue-900/40 text-blue-700 dark:text-blue-300'
                                      : 'bg-orange-100 dark:bg-orange-900/40 text-orange-700 dark:text-orange-300'
                                  }`}
                                >
                                  {reaction.nBorF1 === 'b' ? 'Boson' : 'Fermion'}
                                </span>
                              </div>
                              <div className="px-3 py-3 text-center" role="cell">
                                <span
                                  className={`px-2 py-1 rounded-full text-xs font-medium ${
                                    reaction.aBorF1 === 'b'
                                      ? 'bg-blue-100 dark:bg-blue-900/40 text-blue-700 dark:text-blue-300'
                                      : 'bg-orange-100 dark:bg-orange-900/40 text-orange-700 dark:text-orange-300'
                                  }`}
                                >
                                  {reaction.aBorF1 === 'b' ? 'Boson' : 'Fermion'}
                                </span>
                              </div>
                              <div className="px-3 py-3 text-center" role="cell">
                                <span
                                  className={`px-2 py-1 rounded-full text-xs font-medium ${
                                    reaction.nBorF2 === 'b'
                                      ? 'bg-blue-100 dark:bg-blue-900/40 text-blue-700 dark:text-blue-300'
                                      : 'bg-orange-100 dark:bg-orange-900/40 text-orange-700 dark:text-orange-300'
                                  }`}
                                >
                                  {reaction.nBorF2 === 'b' ? 'Boson' : 'Fermion'}
                                </span>
                              </div>
                              <div className="px-3 py-3 text-center" role="cell">
                                <span
                                  className={`px-2 py-1 rounded-full text-xs font-medium ${
                                    reaction.aBorF2 === 'b'
                                      ? 'bg-blue-100 dark:bg-blue-900/40 text-blue-700 dark:text-blue-300'
                                      : 'bg-orange-100 dark:bg-orange-900/40 text-orange-700 dark:text-orange-300'
                                  }`}
                                >
                                  {reaction.aBorF2 === 'b' ? 'Boson' : 'Fermion'}
                                </span>
                              </div>
                              <div className="px-3 py-3 text-center">
                                <span
                                  className={`px-2 py-1 rounded-full text-xs font-medium ${
                                    reaction.nBorF === 'b'
                                      ? 'bg-blue-100 dark:bg-blue-900/40 text-blue-700 dark:text-blue-300'
                                      : 'bg-orange-100 dark:bg-orange-900/40 text-orange-700 dark:text-orange-300'
                                  }`}
                                >
                                  {reaction.nBorF === 'b' ? 'Boson' : 'Fermion'}
                                </span>
                              </div>
                              <div className="px-3 py-3 text-center">
                                <span
                                  className={`px-2 py-1 rounded-full text-xs font-medium ${
                                    reaction.aBorF === 'b'
                                      ? 'bg-blue-100 dark:bg-blue-900/40 text-blue-700 dark:text-blue-300'
                                      : 'bg-orange-100 dark:bg-orange-900/40 text-orange-700 dark:text-orange-300'
                                  }`}
                                >
                                  {reaction.aBorF === 'b' ? 'Boson' : 'Fermion'}
                                </span>
                              </div>
                            </>
                          )}
                        </div>
                      )
                    }}
                  </VirtualizedList>
                  </div>
                )}
              </div>
            </div>
          </div>

          {/* Nuclides Summary */}
          <div className="card p-6">
            <h3 className="text-lg font-semibold text-gray-900 dark:text-white mb-4">
              Nuclides Appearing in Results ({nuclides.length})
            </h3>
            <div className="grid grid-cols-2 md:grid-cols-4 lg:grid-cols-6 gap-2">
              {nuclides.map(nuc => {
                const nuclideId = `${nuc.E}-${nuc.A}`
                const isActive = highlightedNuclide === nuclideId
                const isPinned = pinnedNuclide && highlightedNuclide === nuclideId
                const isDesaturated = highlightedNuclide && highlightedNuclide !== nuclideId
                const nuclideIsRadioactive = radioactiveNuclides.has(`${nuc.Z}-${nuc.A}`)

                return (
                <div
                  key={nuc.id}
                  className={`px-3 py-2 rounded border cursor-pointer transition-all duration-200 ${
                    isPinned ? 'bg-blue-100 dark:bg-blue-900/50 border-blue-400 dark:border-blue-600 ring-2 ring-blue-400' :
                    isActive ? 'bg-blue-50 dark:bg-blue-900/30 border-blue-300 dark:border-blue-700' :
                    isDesaturated ? 'bg-gray-50 dark:bg-gray-800 border-gray-200 dark:border-gray-700 opacity-40' :
                    'bg-gray-50 dark:bg-gray-800 border-gray-200 dark:border-gray-700 hover:bg-gray-100 dark:hover:bg-gray-700'
                  }`}
                  onMouseEnter={() => !pinnedNuclide && setHighlightedNuclide(nuclideId)}
                  onMouseLeave={() => !pinnedNuclide && setHighlightedNuclide(null)}
                  onClick={() => {
                    if (pinnedNuclide && highlightedNuclide === nuclideId) {
                      // Unpinning nuclide only - do NOT unpin parent element
                      // This allows element to remain pinned independently
                      setPinnedNuclide(false)
                      setHighlightedNuclide(null)
                    } else {
                      // Pinning nuclide - also pin its parent element
                      const [elementSymbol] = nuclideId.split('-')
                      setPinnedNuclide(true)
                      setHighlightedNuclide(nuclideId)
                      setPinnedElement(true)
                      setHighlightedElement(normalizeElementSymbol(elementSymbol))
                    }
                  }}
                >
                  <div className="flex items-center justify-between gap-1">
                    <span className="font-semibold text-sm text-gray-900 dark:text-gray-100">{nuc.E}-{nuc.A}</span>
                    {nuclideIsRadioactive && (
                      <span title="Radioactive">
                        <Radiation className="w-3 h-3 text-amber-600 dark:text-amber-400 flex-shrink-0" />
                      </span>
                    )}
                  </div>
                  <div className="text-xs text-gray-500 dark:text-gray-400">Z={nuc.Z}</div>
                </div>
                )
              })}
            </div>
          </div>

          {/* Elements Summary */}
          <div className="card p-6">
            <h3 className="text-lg font-semibold text-gray-900 dark:text-white mb-4">
              Elements Appearing in Results ({resultElements.length})
            </h3>
            <div className="grid grid-cols-2 md:grid-cols-4 lg:grid-cols-6 gap-2">
              {resultElements.map(el => {
                const elementId = el.E
                const isActive = highlightedElement === elementId
                const isPinned = pinnedElement && highlightedElement === elementId
                const isDesaturated = highlightedElement && highlightedElement !== elementId

                return (
                <div
                  key={el.Z}
                  className={`px-3 py-2 rounded border cursor-pointer transition-all duration-200 ${
                    isPinned ? 'bg-blue-100 dark:bg-blue-900/50 border-blue-400 dark:border-blue-600 ring-2 ring-blue-400' :
                    isActive ? 'bg-blue-50 dark:bg-blue-900/30 border-blue-300 dark:border-blue-700' :
                    isDesaturated ? 'bg-blue-50 dark:bg-blue-900/30 border-blue-200 dark:border-blue-800 opacity-40' :
                    'bg-blue-50 dark:bg-blue-900/30 border-blue-200 dark:border-blue-800 hover:bg-blue-100 dark:hover:bg-blue-900/40'
                  }`}
                  onMouseEnter={() => !pinnedElement && setHighlightedElement(elementId)}
                  onMouseLeave={() => !pinnedElement && setHighlightedElement(null)}
                  onClick={() => {
                    if (pinnedElement && highlightedElement === elementId) {
                      // Unpinning element only - do NOT unpin child nuclides
                      // This allows nuclides to remain pinned independently
                      setPinnedElement(false)
                      setHighlightedElement(null)
                    } else {
                      // Pinning element (without selecting a specific nuclide)
                      // If a nuclide from a DIFFERENT element is pinned, unpin it first
                      if (pinnedNuclide && highlightedNuclide) {
                        const [nuclideParentElement] = highlightedNuclide.split('-')
                        if (normalizeElementSymbol(nuclideParentElement) !== elementId) {
                          setPinnedNuclide(false)
                          setHighlightedNuclide(null)
                        }
                      }
                      setPinnedElement(true)
                      setHighlightedElement(elementId)
                    }
                  }}
                >
                  <div className="font-bold text-lg text-blue-900 dark:text-blue-200">{el.E}</div>
                  <div className="text-xs text-blue-700 dark:text-blue-300">{el.EName}</div>
                  <div className="text-xs text-blue-600 dark:text-blue-400">Z={el.Z}</div>
                </div>
                )
              })}
            </div>
          </div>

          {/* Details Section */}
          {(selectedElementDetails || selectedNuclideDetails) ? (
            <div className="space-y-6">
              {selectedElementDetails && (
                <ElementDetailsCard
                  element={selectedElementDetails}
                  atomicRadii={selectedElementRadii}
                  onClose={() => {
                    setPinnedElement(false)
                    setHighlightedElement(null)
                  }}
                />
              )}
              {selectedNuclideDetails && (
                <NuclideDetailsCard
                  nuclide={selectedNuclideDetails}
                  onClose={() => {
                    // Unpin nuclide only, keep element pinned
                    setPinnedNuclide(false)
                    setHighlightedNuclide(null)
                  }}
                />
              )}
            </div>
          ) : (
            <div className="card p-6">
              <h3 className="text-lg font-semibold text-gray-900 dark:text-white mb-4">
                Details
              </h3>
              <div className="text-center py-8 text-gray-500 dark:text-gray-400">
                <p className="text-sm">Click on a nuclide or element above to see detailed properties</p>
              </div>
            </div>
          )}
        </div>
      )}
    </div>
  )
}<|MERGE_RESOLUTION|>--- conflicted
+++ resolved
@@ -1,8 +1,4 @@
-<<<<<<< HEAD
 import { useState, useEffect, useMemo, useCallback, useRef } from 'react'
-=======
-import { useState, useEffect, useMemo } from 'react'
->>>>>>> 21be3741
 import { Download, Info, Loader2, Eye, EyeOff, Radiation } from 'lucide-react'
 import { useSearchParams, Link } from 'react-router-dom'
 import type { FusionReaction, QueryFilter, Nuclide, Element, AtomicRadiiData } from '../types'
