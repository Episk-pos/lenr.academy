--- conflicted
+++ resolved
@@ -1,10 +1,5 @@
-<<<<<<< HEAD
-import { useState, useEffect, useMemo } from 'react'
+import { useState, useEffect, useMemo, useCallback, useRef } from 'react'
 import { Download, Info, Loader2, Eye, EyeOff, Radiation, ChevronDown } from 'lucide-react'
-=======
-import { useState, useEffect, useMemo, useCallback, useRef } from 'react'
-import { Download, Info, Loader2, Eye, EyeOff, Radiation } from 'lucide-react'
->>>>>>> 4db68c3d
 import { useSearchParams, Link } from 'react-router-dom'
 import type { TwoToTwoReaction, QueryFilter, Element, Nuclide, AtomicRadiiData, HeatmapMode, HeatmapMetrics } from '../types'
 import { useDatabase } from '../contexts/DatabaseContext'
